# Changelog
All notable changes to this project will be documented in this file.

The format is based on [Keep a Changelog](https://keepachangelog.com/en/1.0.0/),
and this project adheres to [Semantic Versioning](https://semver.org/spec/v2.0.0.html).

Most recent change on the bottom.

## [Unreleased] - 0.5.1
### Added
- Added `avg_num_neighbors: auto` option
- Asynchronous IO: during training, models are written asynchronously.
- `dataset_seed` to separately control randomness used to select training data (and their order). Enable this with environment variable `NEQUIP_ASYNC_IO=true`.
- The types may now be specified with a simpler `chemical_symbols` option
- Equivariance testing reports per-field errors
- `--equivariance-test n` tests equivariance on `n` frames from the training dataset

### Changed
- All fields now have consistant [N, dim] shaping
- Changed default `seed` and `dataset_seed` in example YAMLs
- Equivariance testing can only use training frames now

### Fixed
- Equivariance testing no longer unintentionally skips translation
- Correct cat dim for all registered per-graph fields
<<<<<<< HEAD
- Equivariance testing correctly handles output cells
- Handling of `include_frames` with `ASEDataset`
- Equivariance testing correctly handles one-node or one-edge data
=======
- `PerSpeciesScaleShift` now correctly outputs when scales, but not shifts, are enabled— previously it was broken and would only output updated values when both were enabled.
>>>>>>> 32cf2159

## [0.5.0] - 2021-11-24
### Changed
- Allow e3nn 0.4.*, which changes the default normalization of `TensorProduct`s; this change _should_ not affect typical NequIP networks
- Deployed are now frozen on load, rather than compile

### Fixed
- `load_deployed_model` respects global JIT settings

## [0.4.0] - not released
### Added
- Support for `e3nn`'s `soft_one_hot_linspace` as radial bases
- Support for parallel dataloader workers with `dataloader_num_workers`
- Optionally independently configure validation and training datasets
- Save dataset parameters along with processed data
- Gradient clipping
- Arbitrary atom type support
- Unified, modular model building and initialization architecture
- Added `nequip-benchmark` script for benchmarking and profiling models
- Add before option to SequentialGraphNetwork.insert
- Normalize total energy loss by the number of atoms via PerAtomLoss
- Model builder to initialize training from previous checkpoint
- Better error when instantiation fails
- Rename `npz_keys` to `include_keys`
- Allow user to register `graph_fields`, `node_fields`, and `edge_fields` via yaml
- Deployed models save the e3nn and torch versions they were created with

### Changed
- Update example.yaml to use wandb by default, to only use 100 epochs of training, to set a very large batch logging frequency and to change Validation_loss to validation_loss
- Name processed datasets based on a hash of their parameters to ensure only valid cached data is used
- Do not use TensorFloat32 by default on Ampere GPUs until we understand it better
- No atomic numbers in networks
- `dataset_energy_std`/`dataset_energy_mean` to `dataset_total_energy_*`
- `nequip.dynamics` -> `nequip.ase`
- update example.yaml and full.yaml with better defaults, new loss function, and switched to toluene-ccsd(t) as example 
data
- `use_sc` defaults to `True`
- `register_fields` is now in `nequip.data`
- Default total energy scaling is changed from global mode to per species mode.
- Renamed `trainable_global_rescale_scale` to `global_rescale_scale_trainble`
- Renamed `trainable_global_rescale_shift` to `global_rescale_shift_trainble`
- Renamed `PerSpeciesScaleShift_` to `per_species_rescale`
- Change default and allowed values of `metrics_key` from `loss` to `validation_loss`. The old default `loss` will no longer be accepted.
- Renamed `per_species_rescale_trainable` to `per_species_rescale_scales_trainable` and `per_species_rescale_shifts_trainable`

### Fixed
- The first 20 epochs/calls of inference are no longer painfully slow for recompilation
- Set global options like TF32, dtype in `nequip-evaluate`
- Avoid possilbe race condition in caching of processed datasets across multiple training runs

### Removed
- Removed `allowed_species`
- Removed `--update-config`; start a new training and load old state instead
- Removed dependency on `pytorch_geometric`
- `nequip-train` no longer prints the full config, which can be found in the training dir as `config.yaml`.
- `nequip.datasets.AspirinDataset` & `nequip.datasets.WaterDataset`
- Dependency on `pytorch_scatter`

## [0.3.3] - 2021-08-11
### Added
- `to_ase` method in `AtomicData.py` to convert `AtomicData` object to (list of) `ase.Atoms` object(s)
- `SequentialGraphNetwork` now has insertion methods
- `nn.SaveForOutput`
- `nequip-evaluate` command for evaluating (metrics on) trained models
- `AtomicData.from_ase` now catches `energy`/`energies` arrays

### Changed
- Nonlinearities now specified with `e` and `o` instead of `1` and `-1`
- Update interfaces for `torch_geometric` 1.7.1 and `e3nn` 0.3.3
- `nonlinearity_scalars` now also affects the nonlinearity used in the radial net of `InteractionBlock`
- Cleaned up naming of initializers

### Fixed
- Fix specifying nonlinearities when wandb enabled
- `Final` backport for <3.8 compatability
- Fixed `nequip-*` commands when using `pip install`
- Default models rescale per-atom energies, and not just total
- Fixed Python <3.8 backward compatability with `atomic_save`

## [0.3.2] - 2021-06-09
### Added
- Option for which nonlinearities to use
- Option to save models every *n* epochs in training
- Option to specify optimization defaults for `e3nn`

### Fixed
- Using `wandb` no longer breaks the inclusion of special objects like callables in configs

## [0.3.1]
### Fixed
- `iepoch` is no longer off-by-one when restarting a training run that hit `max_epochs`
- Builders, and not just sub-builders, use the class name as a default prefix
### Added
- `early_stopping_xxx` arguments added to enable early stop for platued values or values that out of lower/upper bounds.

## [0.3.0] - 2021-05-07
### Added
- Sub-builders can be skipped in `instantiate` by setting them to `None`
- More flexible model initialization
- Add MD w/ Nequip-ASE-calculator + run-MD script w/ custom Nose-Hoover

### Changed
- PBC must be explicit if a cell is provided
- Training now uses atomic file writes to avoid corruption if interupted
- `feature_embedding` renamed to `chemical_embedding` in default models

### Fixed
- `BesselBasis` now works on GPU when `trainable=False`
- Dataset `extra_fixed_fields` are now added even if `get_data()` returns `AtomicData` objects

## [0.2.1] - 2021-05-03
### Fixed
- `load_deployed_model` now correctly loads all metadata

## [0.2.0] - 2021-04-30<|MERGE_RESOLUTION|>--- conflicted
+++ resolved
@@ -23,13 +23,10 @@
 ### Fixed
 - Equivariance testing no longer unintentionally skips translation
 - Correct cat dim for all registered per-graph fields
-<<<<<<< HEAD
 - Equivariance testing correctly handles output cells
 - Handling of `include_frames` with `ASEDataset`
 - Equivariance testing correctly handles one-node or one-edge data
-=======
 - `PerSpeciesScaleShift` now correctly outputs when scales, but not shifts, are enabled— previously it was broken and would only output updated values when both were enabled.
->>>>>>> 32cf2159
 
 ## [0.5.0] - 2021-11-24
 ### Changed
