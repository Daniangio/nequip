--- conflicted
+++ resolved
@@ -10,14 +10,11 @@
 ### Added
 - Support for `e3nn`'s `soft_one_hot_linspace` as radial bases
 - Support for parallel dataloader workers with `dataloader_num_workers`
-<<<<<<< HEAD
-=======
 - Optionally independently configure validation and training datasets
 - Save dataset parameters along with processed data
 
 ### Changed
 - Name processed datasets based on a hash of their parameters to ensure only valid cached data is used
->>>>>>> 618e4c68
 
 ## [0.3.3] - 2021-08-11
 ### Added
