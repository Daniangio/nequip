import logging
from typing import List, Optional

import torch

from nequip.nn import RescaleOutput, GraphModuleMixin, PerSpeciesScaleShift
from nequip.data import AtomicDataDict, AtomicDataset


RESCALE_THRESHOLD = 1e-6


def RescaleEnergyEtc(
    model: GraphModuleMixin,
    config,
    dataset: AtomicDataset,
    initialize: bool,
):
    """Add global rescaling for energy(-based quantities).

    If ``initialize`` is false, doesn't compute statistics.
    """

    module_prefix = "global_rescale"

    global_scale = config.get(
        f"{module_prefix}_scale",
        f"dataset_{AtomicDataDict.FORCE_KEY}_rms"
        if AtomicDataDict.FORCE_KEY in model.irreps_out
        else f"dataset_{AtomicDataDict.TOTAL_ENERGY_KEY}_std",
    )
    global_shift = config.get(f"{module_prefix}_shift", None)

    if global_shift is not None:
        logging.warning(
            f"!!!! Careful global_shift is set to {global_shift}."
            f"The energy model will no longer be extensive"
        )

    # = Get statistics of training dataset =
    if initialize:
        str_names = []
        for value in [global_scale, global_shift]:
            if isinstance(value, str):
                str_names += [value]
            elif (
                value is None
                or isinstance(value, float)
                or isinstance(value, torch.Tensor)
            ):
                # valid values
                pass
            else:
                raise ValueError(f"Invalid global scale `{value}`")

        # = Compute shifts and scales =
        computed_stats = _compute_stats(
            str_names=str_names,
            dataset=dataset,
            stride=config.dataset_statistics_stride,
        )

        if isinstance(global_scale, str):
            s = global_scale
            global_scale = computed_stats[str_names.index(global_scale)]
            logging.debug(f"Replace string {s} to {global_scale}")
        if isinstance(global_shift, str):
            s = global_shift
            global_shift = computed_stats[str_names.index(global_shift)]
            logging.debug(f"Replace string {s} to {global_shift}")

        if global_scale is not None and global_scale < RESCALE_THRESHOLD:
            raise ValueError(
                f"Global energy scaling was very low: {global_scale}. If dataset values were used, does the dataset contain insufficient variation? Maybe try disabling global scaling with global_scale=None."
            )

        logging.debug(
            f"Initially outputs are globally scaled by: {global_scale}, total_energy are globally shifted by {global_shift}."
        )

    else:
        # Put dummy values
        if global_shift is not None:
            global_shift = 0.0  # it has some kind of value
        if global_scale is not None:
            global_scale = 1.0  # same,

    # == Build the model ==
    return RescaleOutput(
        model=model,
<<<<<<< HEAD
        scale_keys=[
            k
            for k in (
                AtomicDataDict.TOTAL_ENERGY_KEY,
                AtomicDataDict.PER_ATOM_ENERGY_KEY,
                AtomicDataDict.FORCE_KEY,
                AtomicDataDict.STRESS_KEY,
            )
            if k in model.irreps_out
        ],
=======
        scale_keys=[k for k in AtomicDataDict.ALL_ENERGY_KEYS if k in model.irreps_out],
>>>>>>> fb885753
        scale_by=global_scale,
        shift_keys=[
            k for k in (AtomicDataDict.TOTAL_ENERGY_KEY,) if k in model.irreps_out
        ],
        shift_by=global_shift,
        shift_trainable=config.get(f"{module_prefix}_shift_trainable", False),
        scale_trainable=config.get(f"{module_prefix}_scale_trainable", False),
    )


def PerSpeciesRescale(
    model: GraphModuleMixin,
    config,
    dataset: AtomicDataset,
    initialize: bool,
):
    """Add global rescaling for energy(-based quantities).

    If ``initialize`` is false, doesn't compute statistics.
    """
    module_prefix = "per_species_rescale"

    # = Determine energy rescale type =
    scales = config.get(
        module_prefix + "_scales",
        f"dataset_{AtomicDataDict.FORCE_KEY}_rms"
        # if `train_on_keys` isn't provided, assume conservatively
        # that we aren't "training" on anything (i.e. take the
        # most general defaults)
        if AtomicDataDict.FORCE_KEY in config.get("train_on_keys", [])
        else f"dataset_per_atom_{AtomicDataDict.TOTAL_ENERGY_KEY}_std",
    )
    shifts = config.get(
        module_prefix + "_shifts",
        f"dataset_per_atom_{AtomicDataDict.TOTAL_ENERGY_KEY}_mean",
    )

    # = Determine what statistics need to be compute =\
    arguments_in_dataset_units = None
    if initialize:
        str_names = []
        for value in [scales, shifts]:
            if isinstance(value, str):
                str_names += [value]
            elif (
                value is None
                or isinstance(value, float)
                or isinstance(value, list)
                or isinstance(value, torch.Tensor)
            ):
                # valid values
                pass
            else:
                raise ValueError(f"Invalid value `{value}` of type {type(value)}")

        if len(str_names) == 2:
            # Both computed from dataset
            arguments_in_dataset_units = True
        elif len(str_names) == 1:
            if None in [scales, shifts]:
                # if the one that isnt str is null, it's just disabled
                # that has no units
                # so it's ok to have just one and to be in dataset units
                arguments_in_dataset_units = True
            else:
                assert config[
                    module_prefix + "_arguments_in_dataset_units"
                ], "Requested to set either the shifts or scales of the per_species_rescale using dataset values, but chose to provide the other in non-dataset units. Please give the explictly specified shifts/scales in dataset units and set per_species_rescale_arguments_in_dataset_units"

        # = Compute shifts and scales =
        computed_stats = _compute_stats(
            str_names=str_names,
            dataset=dataset,
            stride=config.dataset_statistics_stride,
            kwargs=config.get(module_prefix + "_kwargs", {}),
        )

        if isinstance(scales, str):
            s = scales
            scales = computed_stats[str_names.index(scales)]
            logging.debug(f"Replace string {s} to {scales}")
        elif isinstance(scales, (list, float)):
            scales = torch.as_tensor(scales)

        if isinstance(shifts, str):
            s = shifts
            shifts = computed_stats[str_names.index(shifts)]
            logging.debug(f"Replace string {s} to {shifts}")
        elif isinstance(shifts, (list, float)):
            shifts = torch.as_tensor(shifts)

        if scales is not None and torch.min(scales) < RESCALE_THRESHOLD:
            raise ValueError(
                f"Per species energy scaling was very low: {scales}. Maybe try setting {module_prefix}_scales = 1."
            )

    else:

        # Put dummy values
        # the real ones will be loaded from the state dict later
        # note that the state dict includes buffers,
        # so this is fine regardless of whether its trainable.
        scales = 1.0
        shifts = 0.0
        # values correctly scaled according to where the come from
        # will be brought from the state dict later,
        # so what you set this to doesnt matter:
        arguments_in_dataset_units = False

    # insert in per species shift
    params = dict(
        field=AtomicDataDict.PER_ATOM_ENERGY_KEY,
        out_field=AtomicDataDict.PER_ATOM_ENERGY_KEY,
        shifts=shifts,
        scales=scales,
    )

    params["arguments_in_dataset_units"] = arguments_in_dataset_units
    model.insert_from_parameters(
        before="total_energy_sum",
        name=module_prefix,
        shared_params=config,
        builder=PerSpeciesScaleShift,
        params=params,
    )

    logging.debug(f"Atomic outputs are scaled by: {scales}, shifted by {shifts}.")

    # == Build the model ==
    return model


def _compute_stats(
    str_names: List[str], dataset, stride: int, kwargs: Optional[dict] = {}
):
    """return the values of statistics over dataset
    quantity name should be dataset_key_stat, where key can be any key
    that exists in the dataset, stat can be mean, std

    Args:

    str_names: list of strings that define the quantity to compute
    dataset: dataset object to run the stats over
    stride: # frames to skip for every one frame to include
    """

    # parse the list of string to field, mode
    # and record which quantity correspond to which computed_item
    stat_modes = []
    stat_fields = []
    stat_strs = []
    ids = []
    tuple_ids = []
    tuple_id_map = {"mean": 0, "std": 1, "rms": 0}
    input_kwargs = {}
    for name in str_names:

        # remove dataset prefix
        if name.startswith("dataset_"):
            name = name[len("dataset_") :]
        # identify per_species and per_atom modes
        prefix = ""
        if name.startswith("per_species_"):
            name = name[len("per_species_") :]
            prefix = "per_species_"
        elif name.startswith("per_atom_"):
            name = name[len("per_atom_") :]
            prefix = "per_atom_"

        stat = name.split("_")[-1]
        field = "_".join(name.split("_")[:-1])
        if stat in ["mean", "std"]:
            stat_mode = prefix + "mean_std"
            stat_str = field + prefix + "mean_std"
        elif stat in ["rms"]:
            stat_mode = prefix + "rms"
            stat_str = field + prefix + "rms"
        else:
            raise ValueError(f"Cannot handle {stat} type quantity")

        if stat_str in stat_strs:
            ids += [stat_strs.index(stat_str)]
        else:
            ids += [len(stat_strs)]
            stat_strs += [stat_str]
            stat_modes += [stat_mode]
            stat_fields += [field]
            if stat_mode.startswith("per_species_"):
                if field in kwargs:
                    input_kwargs[field + stat_mode] = kwargs[field]
        tuple_ids += [tuple_id_map[stat]]

    values = dataset.statistics(
        fields=stat_fields,
        modes=stat_modes,
        stride=stride,
        kwargs=input_kwargs,
    )
    return [values[idx][tuple_ids[i]] for i, idx in enumerate(ids)]<|MERGE_RESOLUTION|>--- conflicted
+++ resolved
@@ -88,20 +88,7 @@
     # == Build the model ==
     return RescaleOutput(
         model=model,
-<<<<<<< HEAD
-        scale_keys=[
-            k
-            for k in (
-                AtomicDataDict.TOTAL_ENERGY_KEY,
-                AtomicDataDict.PER_ATOM_ENERGY_KEY,
-                AtomicDataDict.FORCE_KEY,
-                AtomicDataDict.STRESS_KEY,
-            )
-            if k in model.irreps_out
-        ],
-=======
         scale_keys=[k for k in AtomicDataDict.ALL_ENERGY_KEYS if k in model.irreps_out],
->>>>>>> fb885753
         scale_by=global_scale,
         shift_keys=[
             k for k in (AtomicDataDict.TOTAL_ENERGY_KEY,) if k in model.irreps_out
