--- conflicted
+++ resolved
@@ -506,29 +506,14 @@
             AtomicDataDict.CELL_KEY,
             AtomicDataDict.PBC_KEY,
             AtomicDataDict.ATOMIC_NUMBERS_KEY,
-        ] + AtomicDataDict.ALL_ENERGY_KEYS
+            AtomicDataDict.TOTAL_ENERGY_KEY,
+            AtomicDataDict.FORCE_KEY,
+            AtomicDataDict.PER_ATOM_ENERGY_KEY,
+            AtomicDataDict.STRESS_KEY,
+        ]
         assert (
-<<<<<<< HEAD
-            len(
-                set(extra_fields).intersection(
-                    [  # exclude those that are special for ASE and that we process seperately
-                        AtomicDataDict.POSITIONS_KEY,
-                        AtomicDataDict.CELL_KEY,
-                        AtomicDataDict.PBC_KEY,
-                        AtomicDataDict.ATOMIC_NUMBERS_KEY,
-                        AtomicDataDict.TOTAL_ENERGY_KEY,
-                        AtomicDataDict.FORCE_KEY,
-                        AtomicDataDict.PER_ATOM_ENERGY_KEY,
-                        AtomicDataDict.STRESS_KEY,
-                    ]
-                )
-            )
-            == 0
-        ), "Cannot specify typical keys as `extra_fields` for atoms output"
-=======
             len(set(extra_fields).intersection(special_handling_keys)) == 0
         ), f"Cannot specify keys handled in special ways ({special_handling_keys}) as `extra_fields` for atoms output--- they are output by default"
->>>>>>> 78119eae
 
         if cell is not None:
             cell = cell.view(-1, 3, 3)
