--- conflicted
+++ resolved
@@ -147,16 +147,10 @@
             raise ValueError(
                 f"Data included atomic numbers {bad_set} that are not part of the atomic number -> type mapping!"
             )
-<<<<<<< HEAD
-        if -1 in self._Z_to_index[atomic_numbers - self._min_Z].unique():
-            print(atomic_numbers.unique())
-        return self._Z_to_index[atomic_numbers - self._min_Z]
-=======
 
         return self._Z_to_index.to(device=atomic_numbers.device)[
             atomic_numbers - self._min_Z
         ]
->>>>>>> c56f48fc
 
     def untransform(self, atom_types):
         """Transform atom types back into atomic numbers"""
