""" Nequip.train.trainer

"""

import sys
import inspect
import logging
from copy import deepcopy
from os.path import isfile
from time import perf_counter
from typing import Callable, Optional, Union, Tuple, List
from pathlib import Path

if sys.version_info[1] >= 7:
    import contextlib
else:
    # has backport of nullcontext
    import contextlib2 as contextlib

import numpy as np
import torch
from torch_ema import ExponentialMovingAverage
from torch.utils.data import ConcatDataset

from nequip.data import DataLoader, AtomicData, AtomicDataDict
from nequip.utils import (
    Output,
    Config,
    instantiate_from_cls_name,
    instantiate,
    save_file,
    load_file,
    load_callable,
    atomic_write,
    finish_all_writes,
    atomic_write_group,
    dtype_from_name,
)
from nequip.utils.versions import check_code_version
from nequip.model import model_from_config

from .loss import Loss, LossStat
from .metrics import Metrics
from ._key import ABBREV, LOSS_KEY, TRAIN, VALIDATION
from .early_stopping import EarlyStopping


class Trainer:
    """Class to train a model to minimize forces

    This class isolate the logging and callback functions from the training procedure.
    The class instance can be easily save/load for restart;
    There are options to append the old logging file or to restart a new file,
    and options to append old model files or to save in a new path.

    Examples:

    To start a training.

    '''python
    trainer = Trainer(model, learning_rate=1e-2)
    trainer.set_dataset(dataset)
    trainer.train()
    '''

    To load and restart a training.

    '''python
    trainer = Trainer.from_file(filename)
    trainer.set_dataset(dataset)
    trainer.train()
    '''

    To load, slightly revise content and then resume training
    '''python
    dictionary = nequip.utils.savenload.load_file(
            supported_formats=dict(torch=["pt", "pth"]),
            filename=filename,
            enforced_format="torch",
        )
    dictionary["progress"]["stop_arg"] = None
    dictionary["max_epochs"] += 100
    trainer = Trainer.from_dict(
        dictionary, append=False
    )
    trainer.train()
    '''

    For a fresh run, the simulation results will be stored in the 'root/run_name' folder. With
    - "log" : plain text information about the whole training process
    - "metrics_epoch.csv" : txt matrice format (readable by np.loadtxt) with loss/mae from training and validation of each epoch
    - "metrics_batch.csv" : txt matrice format (readable by np.loadtxt) with training loss/mae of each batch
    - "best_model.pth": the best model. save the model when validation mae goes lower
    - "last_model.pth": the last model. save the model every log_epoch_freq epoch
    - "trainer_save.pth": all the training information. The file used for loading and restart

    For restart run, the default set up is to not append to the original folders and files.
    The Output class will automatically build a folder call root/run_name
    If append mode is on, the log file will be appended and the best model and last model will be overwritten.

    More examples can be found in tests/train/test_trainer.py

    Note:
        The data in the dataloader has to be DataLoader and Data in torch_geometric.data

        Only optimizers from torch.optim and schedulers from torch.optim.lr_scheduler
        are supported

        Extra arguments needed by optimizer and scheduler can be directly taken in as
        long as they are exactly the same as the ones listed in the init functions. To
        avoid ambituity, one can also address the argument with "lr_" and "optim_" prefixes
        for the lr_scheduler and optimizer, correspondingly.
        Or save them in a dictionary as "optim_params" and "lr_scheduler_params"

        The priority of parameters for optimizers/schedulers is:

            key < optim_key < optim_params[key]

    For developer,

    - all parameters added to the init function arguments will be automatically
      saved as class attribute with the same name, and saved to the pth file
    - To store and recover new additional attributes, it needs explicit statement in the as_dict and from_dict
    - To check which parameters were actually used for optimizer, scheduler and loaders initialization, please use verbose=debug.
      The screen output will list all the details


    Args:
        model: neural network model

        seed (int): random seed number
        dataset_seed (int): random seed for dataset operations

        loss_coeffs (dict): dictionary to store coefficient and loss functions

        max_epochs (int): maximum number of epochs

        learning_rate (float): initial learning rate
        lr_scheduler_name (str): scheduler name
        lr_scheduler_kwargs (dict): parameters to initialize the scheduler

        optimizer_name (str): name for optimizer
        optim_kwargs (dict): parameters to initialize the optimizer

        batch_size (int): size of each batch
        validation_batch_size (int): batch size for evaluating the model for validation
        shuffle (bool): parameters for dataloader
        n_train (int): # of frames for training
        n_val (int): # of frames for validation
        exclude_keys (list):  fields from dataset to ignore.
        dataloader_num_workers (int): `num_workers` for the `DataLoader`s
        train_idcs (optional, list):  list of frames to use for training
        val_idcs (list):  list of frames to use for validation
        train_val_split (str):  "random" or "sequential"

        init_callbacks (list): list of callback function at the begining of the training
        end_of_epoch_callbacks (list): list of callback functions at the end of each epoch
        end_of_batch_callbacks (list): list of callback functions at the end of each batch
        end_of_train_callbacks (list): list of callback functions between traing/validation
        final_callbacks (list): list of callback functions at the end of the training

        log_batch_freq (int): frequency to log at the end of a batch
        log_epoch_freq (int): frequency to save at the end of an epoch
        save_checkpoint_freq (int): frequency to save the intermediate checkpoint. no saving when the value is not positive.
        save_ema_checkpoint_freq (int): frequency to save the intermediate ema checkpoint. no saving when the value is not positive.

        verbose (str): verbosity level, i.e. "INFO", "WARNING", "DEBUG". case insensitive

    Additional Attributes:

        init_keys (list): list of parameters needed to reconstruct this instance
        dl_train (DataLoader): training data
        dl_val (DataLoader): test data
        iepoch (int): # of epoches ran
        stop_arg (str): reason why the training stops
        batch_mae (float): the mae of the latest batch
        mae_dict (dict): all loss, mae of the latest validation
        best_metrics (float): current best validation mae
        best_epoch (float): current best epoch
        best_model_path (str): path to save the best model
        last_model_path (str): path to save the latest model
        trainer_save_path (str): path to save the trainer.
             Default is trainer.(date).pth at the current folder


    The pseudocode of the workflow and location of the callback functions

    ```
    init():
        initialize optimizer, schduler and loss function

    train():
       init model
       init_callbacks
       while (not stop):
            training batches
                end_of_batch_callbacks
            end_of_train_callbacks
            validation_batches
            end_of_epoch_callbacks
       final_callbacks
    ```
    """

    stop_keys = ["max_epochs", "early_stopping", "early_stopping_kwargs"]
    object_keys = ["lr_sched", "optim", "ema", "early_stopping_conds"]
    lr_scheduler_module = torch.optim.lr_scheduler
    optim_module = torch.optim

    def __init__(
        self,
        model,
        model_builders: Optional[list] = [],
        device: str = "cuda" if torch.cuda.is_available() else "cpu",
        seed: Optional[int] = None,
        dataset_seed: Optional[int] = None,
        loss_coeffs: Union[dict, str] = AtomicDataDict.TOTAL_ENERGY_KEY,
        train_on_keys: Optional[List[str]] = None,
        metrics_components: Optional[Union[dict, str]] = None,
        metrics_key: str = f"{VALIDATION}_" + ABBREV.get(LOSS_KEY, LOSS_KEY),
        early_stopping_conds: Optional[EarlyStopping] = None,
        early_stopping: Optional[Callable] = None,
        early_stopping_kwargs: Optional[dict] = None,
        max_epochs: int = 1000000,
        learning_rate: float = 1e-2,
        lr_scheduler_name: str = "none",
        lr_scheduler_kwargs: Optional[dict] = None,
        optimizer_name: str = "Adam",
        optimizer_kwargs: Optional[dict] = None,
        max_gradient_norm: float = float("inf"),
        use_ema: bool = False,
        ema_decay: float = 0.999,
        ema_use_num_updates=True,
        prod_for = 1,
        prod_every = 0,
        exclude_keys: list = [],
        batch_size: int = 5,
        validation_batch_size: int = 5,
        shuffle: bool = True,
        n_train: Optional[Union[List[int], int]] = None,
        n_val: Optional[Union[List[int], int]] = None,
        dataloader_num_workers: int = 0,
        train_idcs: Optional[Union[list, list[list]]] = None,
        val_idcs: Optional[Union[list, list[list]]] = None,
        train_val_split: str = "random",
        batch_max_atoms: int = 3000,
        batch_max_edges: int = 100000,
        batch_max_atomic_energies: int = 2000,
        max_atoms_correction_step: int = 50,
        init_callbacks: list = [],
        end_of_epoch_callbacks: list = [],
        end_of_batch_callbacks: list = [],
        end_of_train_callbacks: list = [],
        final_callbacks: list = [],
        log_batch_freq: int = 1,
        log_epoch_freq: int = 1,
        save_checkpoint_freq: int = -1,
        save_ema_checkpoint_freq: int = -1,
        report_init_validation: bool = True,
        verbose="INFO",
        **kwargs,
    ):
        self._initialized = False
        self.cumulative_wall = 0
        logging.debug("* Initialize Trainer")

        # store all init arguments
        self.model = model

        _local_kwargs = {}
        for key in self.init_keys:
            setattr(self, key, locals()[key])
            _local_kwargs[key] = locals()[key]

        self.ema = None

        output = Output.get_output(dict(**_local_kwargs, **kwargs))
        self.output = output

        self.logfile = output.open_logfile("log", propagate=True)
        self.epoch_log = output.open_logfile("metrics_epoch.csv", propagate=False)
        self.init_epoch_log = output.open_logfile(
            "metrics_initialization.csv", propagate=False
        )
        self.batch_log = {
            TRAIN: output.open_logfile(
                f"metrics_batch_{ABBREV[TRAIN]}.csv", propagate=False
            ),
            VALIDATION: output.open_logfile(
                f"metrics_batch_{ABBREV[VALIDATION]}.csv", propagate=False
            ),
        }

        # add filenames if not defined
        self.best_model_path = output.generate_file("best_model.pth")
        self.last_model_path = output.generate_file("last_model.pth")
        self.trainer_save_path = output.generate_file("trainer.pth")
        self.config_path = self.output.generate_file("config.yaml")

        if seed is not None:
            torch.manual_seed(seed)
            np.random.seed(seed)

        self.dataset_rng = torch.Generator()
        if dataset_seed is not None:
            self.dataset_rng.manual_seed(dataset_seed)

        self.logger.info(f"Torch device: {self.device}")
        self.torch_device = torch.device(self.device)

        # sort out all the other parameters
        # for samplers, optimizer and scheduler
        self.kwargs = deepcopy(kwargs)
        self.optimizer_kwargs = deepcopy(optimizer_kwargs)
        self.lr_scheduler_kwargs = deepcopy(lr_scheduler_kwargs)
        self.early_stopping_kwargs = deepcopy(early_stopping_kwargs)
        self.early_stopping_conds = None

        # initialize training states
        self.best_metrics = float("inf")
        self.best_epoch = 0
        self.iepoch = -1 if self.report_init_validation else 0

        self.loss, _ = instantiate(
            builder=Loss,
            prefix="loss",
            positional_args=dict(coeffs=self.loss_coeffs),
            all_args=self.kwargs,
        )
        self.loss_stat = LossStat(self.loss)

        # what do we train on?
        self.train_on_keys = self.loss.keys
        if train_on_keys is not None:
            assert set(train_on_keys) == set(self.train_on_keys)
        self._remove_from_model_input = set(self.train_on_keys)
        if (
            len(
                self._remove_from_model_input.intersection(
                    AtomicDataDict.ALL_ENERGY_KEYS
                )
            )
            > 0
        ):
            # if we are training on _any_ of the energy quantities (energy, force, partials, stress, etc.)
            # then none of them should be fed into the model
            self._remove_from_model_input = self._remove_from_model_input.union(
                AtomicDataDict.ALL_ENERGY_KEYS
            )
        if kwargs.get("_override_allow_truth_label_inputs", False):
            # needed for unit testing models
            self._remove_from_model_input = set()
        
        # initialize n_train and n_val
        self.n_train = n_train if isinstance(n_train, list) or n_train is None else [n_train]
        self.n_val = n_val if isinstance(n_val, list) or n_val is None else [n_val]

        # load all callbacks
        self._init_callbacks = [load_callable(callback) for callback in init_callbacks]
        self._end_of_epoch_callbacks = [
            load_callable(callback) for callback in end_of_epoch_callbacks
        ]
        self._end_of_batch_callbacks = [
            load_callable(callback) for callback in end_of_batch_callbacks
        ]
        self._end_of_train_callbacks = [
            load_callable(callback) for callback in end_of_train_callbacks
        ]
        self._final_callbacks = [
            load_callable(callback) for callback in final_callbacks
        ]

        self.init()

    def init_objects(self):
        # initialize optimizer
        self.optim, self.optimizer_kwargs = instantiate_from_cls_name(
            module=torch.optim,
            class_name=self.optimizer_name,
            prefix="optimizer",
            positional_args=dict(params=self.model.parameters(), lr=self.learning_rate),
            all_args=self.kwargs,
            optional_args=self.optimizer_kwargs,
        )

        self.max_gradient_norm = (
            float(self.max_gradient_norm)
            if self.max_gradient_norm is not None
            else float("inf")
        )

        # initialize scheduler
        assert (
            self.lr_scheduler_name
            in ["CosineAnnealingWarmRestarts", "ReduceLROnPlateau", "none"]
        ) or (
            (len(self.end_of_epoch_callbacks) + len(self.end_of_batch_callbacks)) > 0
        ), f"{self.lr_scheduler_name} cannot be used unless callback functions are defined"
        self.lr_sched = None
        self.lr_scheduler_kwargs = {}
        if self.lr_scheduler_name != "none":
            self.lr_sched, self.lr_scheduler_kwargs = instantiate_from_cls_name(
                module=torch.optim.lr_scheduler,
                class_name=self.lr_scheduler_name,
                prefix="lr_scheduler",
                positional_args=dict(optimizer=self.optim),
                optional_args=self.lr_scheduler_kwargs,
                all_args=self.kwargs,
            )

        # initialize early stopping conditions
        key_mapping, kwargs = instantiate(
            EarlyStopping,
            prefix="early_stopping",
            optional_args=self.early_stopping_kwargs,
            all_args=self.kwargs,
            return_args_only=True,
        )
        n_args = 0
        for key, item in kwargs.items():
            # prepend VALIDATION string if k is not with
            if isinstance(item, dict):
                new_dict = {}
                for k, v in item.items():
                    if (
                        k.lower().startswith(VALIDATION)
                        or k.lower().startswith(TRAIN)
                        or k.lower() in ["lr", "wall", "cumulative_wall"]
                    ):
                        new_dict[k] = item[k]
                    else:
                        new_dict[f"{VALIDATION}_{k}"] = item[k]
                kwargs[key] = new_dict
                n_args += len(new_dict)
        self.early_stopping_conds = EarlyStopping(**kwargs) if n_args > 0 else None

        if self.use_ema and self.ema is None:
            self.ema = ExponentialMovingAverage(
                self.model.parameters(),
                decay=self.ema_decay,
                use_num_updates=self.ema_use_num_updates,
            )

        if hasattr(self.model, "irreps_out"):
            for key in self.train_on_keys:
                if key not in self.model.irreps_out:
                    raise RuntimeError(
                        f"Loss function include fields {key} that are not predicted by the model {self.model.irreps_out}"
                    )

    @property
    def init_keys(self):
        return [
            key
            for key in list(inspect.signature(Trainer.__init__).parameters.keys())
            if key not in (["self", "kwargs", "model"] + Trainer.object_keys)
        ]

    @property
    def params(self):
        return self.as_dict(state_dict=False, training_progress=False, kwargs=False)

    def update_kwargs(self, config):
        self.kwargs.update(
            {key: value for key, value in config.items() if key not in self.init_keys}
        )

    @property
    def logger(self):
        return logging.getLogger(self.logfile)

    @property
    def epoch_logger(self):
        return logging.getLogger(self.epoch_log)

    @property
    def init_epoch_logger(self):
        return logging.getLogger(self.init_epoch_log)

    def as_dict(
        self,
        state_dict: bool = False,
        training_progress: bool = False,
        kwargs: bool = True,
    ):
        """convert instance to a dictionary
        Args:

        state_dict (bool): if True, the state_dicts of the optimizer, lr scheduler, and EMA will be included
        """

        dictionary = {}

        for key in self.init_keys:
            dictionary[key] = getattr(self, key, None)

        if kwargs:
            dictionary.update(getattr(self, "kwargs", {}))

        if state_dict:
            dictionary["state_dict"] = {}
            for key in self.object_keys:
                item = getattr(self, key, None)
                if item is not None:
                    dictionary["state_dict"][key] = item.state_dict()
            dictionary["state_dict"]["rng_state"] = torch.get_rng_state()
            dictionary["state_dict"]["dataset_rng_state"] = self.dataset_rng.get_state()
            if torch.cuda.is_available():
                dictionary["state_dict"]["cuda_rng_state"] = torch.cuda.get_rng_state(
                    device=self.torch_device
                )
            dictionary["state_dict"]["cumulative_wall"] = self.cumulative_wall

        if training_progress:
            dictionary["progress"] = {}
            for key in ["iepoch", "best_epoch"]:
                dictionary["progress"][key] = self.__dict__.get(key, -1)
            dictionary["progress"]["best_metrics"] = self.__dict__.get(
                "best_metrics", float("inf")
            )
            dictionary["progress"]["stop_arg"] = self.__dict__.get("stop_arg", None)

            # TODO: these might not both be available, str defined, but no weights
            dictionary["progress"]["best_model_path"] = self.best_model_path
            dictionary["progress"]["last_model_path"] = self.last_model_path
            dictionary["progress"]["trainer_save_path"] = self.trainer_save_path
            if hasattr(self, "config_save_path"):
                dictionary["progress"]["config_save_path"] = self.config_save_path

        return dictionary

    def save_config(self, blocking: bool = True) -> None:
        save_file(
            item=self.as_dict(state_dict=False, training_progress=False),
            supported_formats=dict(yaml=["yaml"]),
            filename=self.config_path,
            enforced_format=None,
            blocking=blocking,
        )

    def save(self, filename: Optional[str] = None, format=None, blocking: bool = True):
        """save the file as filename

        Args:

        filename (str): name of the file
        format (str): format of the file. yaml and json format will not save the weights.
        """

        if filename is None:
            filename = self.trainer_save_path

        logger = self.logger

        state_dict = (
            True
            if format == "torch"
            or filename.endswith(".pth")
            or filename.endswith(".pt")
            else False
        )

        filename = save_file(
            item=self.as_dict(state_dict=state_dict, training_progress=True),
            supported_formats=dict(torch=["pth", "pt"], yaml=["yaml"], json=["json"]),
            filename=filename,
            enforced_format=format,
            blocking=blocking,
        )
        logger.debug(f"Saved trainer to {filename}")

        self.save_model(self.last_model_path, blocking=blocking)
        logger.debug(f"Saved last model to to {self.last_model_path}")

        return filename

    @classmethod
    def from_file(
        cls, filename: str, format: Optional[str] = None, append: Optional[bool] = None
    ):
        """load a model from file

        Args:

        filename (str): name of the file
        append (bool): if True, append the old model files and append the same logfile
        """

        dictionary = load_file(
            supported_formats=dict(torch=["pth", "pt"], yaml=["yaml"], json=["json"]),
            filename=filename,
            enforced_format=format,
        )
        return cls.from_dict(dictionary, append)

    @classmethod
    def from_dict(cls, dictionary, append: Optional[bool] = None):
        """load model from dictionary

        Args:

        dictionary (dict):
        append (bool): if True, append the old model files and append the same logfile
        """

        dictionary = deepcopy(dictionary)
        check_code_version(dictionary)

        # update the restart and append option
        if append is not None:
            dictionary["append"] = append

        model = None
        iepoch = -1
        if "model" in dictionary:
            model = dictionary.pop("model")
        elif "progress" in dictionary:
            progress = dictionary["progress"]

            # load the model from file
            if dictionary.get("fine_tune"):
                if isfile(progress["best_model_path"]):
                    load_path = Path(progress["best_model_path"])
                else:
                    raise AttributeError("model weights & bias are not saved")
            else:
                iepoch = progress["iepoch"]
                if isfile(progress["last_model_path"]):
                    load_path = Path(progress["last_model_path"])
                else:
                    raise AttributeError("model weights & bias are not saved")

            model, _ = cls.load_model_from_training_session(
                traindir=load_path.parent,
                model_name=load_path.name,
                config_dictionary=dictionary,
            )
            logging.debug(f"Reload the model from {load_path}")

            dictionary.pop("progress")

        state_dict = dictionary.pop("state_dict", None)

        trainer = cls(model=model, **dictionary)

        if state_dict is not None and trainer.model is not None:
            logging.debug("Reload optimizer and scheduler states")
            for key in cls.object_keys:
                item = getattr(trainer, key, None)
                if item is not None:
                    item.load_state_dict(state_dict[key])
            trainer._initialized = True
            trainer.cumulative_wall = state_dict["cumulative_wall"]

            torch.set_rng_state(state_dict["rng_state"])
            trainer.dataset_rng.set_state(state_dict["dataset_rng_state"])
            if torch.cuda.is_available():
                torch.cuda.set_rng_state(state_dict["cuda_rng_state"])

        if "progress" in dictionary:
            trainer.best_metrics = progress["best_metrics"]
            trainer.best_epoch = progress["best_epoch"]
            stop_arg = progress.pop("stop_arg", None)
        else:
            trainer.best_metrics = float("inf")
            trainer.best_epoch = 0
            stop_arg = None
        trainer.iepoch = iepoch

        # final sanity check
        if trainer.stop_cond:
            raise RuntimeError(
                f"The previous run has properly stopped with {stop_arg}."
                "Please either increase the max_epoch or change early stop criteria"
            )

        return trainer

    @staticmethod
    def load_model_from_training_session(
        traindir,
        model_name="best_model.pth",
        device="cpu",
        config_dictionary: Optional[dict] = None,
    ) -> Tuple[torch.nn.Module, Config]:
        traindir = str(traindir)
        model_name = str(model_name)

        if config_dictionary is not None:
            config = Config.from_dict(config_dictionary)
        else:
            config = Config.from_file(traindir + "/config.yaml")

        model: torch.nn.Module = model_from_config(
            config=config,
            initialize=False,
        )
        if model is not None:  # TODO: why would it be?
            # TODO: this is not exactly equivalent to building with
            # this set as default dtype... does it matter?
            model.to(
                device=torch.device(device),
                dtype=dtype_from_name(config.default_dtype),
            )
            model_state_dict = torch.load(
                traindir + "/" + model_name, map_location=device
            )
            model.load_state_dict(model_state_dict) # strict=False)

        return model, config

    def init(self):
        """initialize optimizer"""
        if self.model is None:
            return

        self.model.to(self.torch_device)

        self.num_weights = sum(p.numel() for p in self.model.parameters())
        self.logger.info(f"Number of weights: {self.num_weights}")
        self.logger.info(
            f"Number of trainable weights: {sum(p.numel() for p in self.model.parameters() if p.requires_grad)}"
        )

        self.rescale_layers = []
        outer_layer = self.model
        while hasattr(outer_layer, "unscale"):
            self.rescale_layers.append(outer_layer)
            outer_layer = getattr(outer_layer, "model", None)

        self.init_objects()

        self._initialized = True
        self.cumulative_wall = 0

    def init_metrics(self):
        if self.metrics_components is None:
            self.metrics_components = []
            for key, func in self.loss.funcs.items():
                params = {
                    "PerSpecies": type(func).__name__.lower().startswith("perspecies"),
                }
                self.metrics_components.append((key, "mae", params))
                self.metrics_components.append((key, "rmse", params))

        self.metrics, _ = instantiate(
            builder=Metrics,
            prefix="metrics",
            positional_args=dict(components=self.metrics_components),
            all_args=self.kwargs,
        )

        if not (
            self.metrics_key.lower().startswith(VALIDATION)
            or self.metrics_key.lower().startswith(TRAIN)
        ):
            raise RuntimeError(
                f"metrics_key should start with either {VALIDATION} or {TRAIN}"
            )
        if self.report_init_validation and self.metrics_key.lower().startswith(TRAIN):
            raise RuntimeError(
                f"metrics_key may not start with {TRAIN} when report_init_validation=True"
            )

    def train(self):

        """Training"""
        if getattr(self, "dl_train", None) is None:
            raise RuntimeError("You must call `set_dataset()` before calling `train()`")
        if not self._initialized:
            self.init()

        for callback in self._init_callbacks:
            callback(self)

        self.init_log()
        self.wall = perf_counter()
        self.previous_cumulative_wall = self.cumulative_wall

        with atomic_write_group():
            if self.iepoch == -1:
                self.save()
            if self.iepoch in [-1, 0]:
                self.save_config()

        self.init_metrics()

        while not self.stop_cond:

            self.epoch_step()
            self.end_of_epoch_save()

        for callback in self._final_callbacks:
            callback(self)

        self.final_log()

        self.save()
        finish_all_writes()

    def batch_step(self, data, validation=False):
        # no need to have gradients from old steps taking up memory
        self.optim.zero_grad(set_to_none=True)

        if validation:
            self.model.eval()
        else:
            self.model.train()

        # Do any target rescaling
        data = data.to(self.torch_device)
        data = AtomicData.to_AtomicDataDict(data)

        # Remove edges of atoms whose result is NaN
        for key in self.loss.coeffs:
            if self.loss.funcs[key].ignore_nan:
                if key == AtomicDataDict.PER_ATOM_ENERGY_KEY:
                    not_nan_edge_filter = torch.isin(data[AtomicDataDict.EDGE_INDEX_KEY][0], torch.argwhere(~torch.isnan(data[key].flatten())).flatten())
                    data[AtomicDataDict.EDGE_INDEX_KEY] = data[AtomicDataDict.EDGE_INDEX_KEY][:, not_nan_edge_filter]
                    if AtomicDataDict.EDGE_CELL_SHIFT_KEY in data:
                        data[AtomicDataDict.EDGE_CELL_SHIFT_KEY] = data[AtomicDataDict.EDGE_CELL_SHIFT_KEY][not_nan_edge_filter]
                    data[AtomicDataDict.ORIG_BATCH_KEY] = data[AtomicDataDict.BATCH_KEY].clone()
                    data[AtomicDataDict.BATCH_KEY] = data[AtomicDataDict.BATCH_KEY][~torch.isnan(data[key]).flatten()]
        
        # Limit maximum batch size to avoid CUDA Out of Memory
        x = data[AtomicDataDict.EDGE_INDEX_KEY]
        y = x.clone()
        z = data.get(AtomicDataDict.PER_ATOM_ENERGY_KEY).clone() if AtomicDataDict.PER_ATOM_ENERGY_KEY in data else None
        node_center_idcs = x[0].unique()
        max_atoms_correction = 0
        z_mask = None

        while y.shape[1] > self.batch_max_edges or (z is not None and (~torch.isnan(z)).sum() > self.batch_max_atomic_energies):
            batch_atom_idcs = node_center_idcs[torch.multinomial(
                node_center_idcs.float(),
                num_samples=min(len(node_center_idcs), self.batch_max_atoms - max_atoms_correction),
                replacement=False
            ).sort().values]
            batch_size_edge_filter = torch.isin(x[0], batch_atom_idcs)
            y = x[:, batch_size_edge_filter]
            if z is not None:
                z_mask = torch.ones_like(z, dtype=torch.bool)
                z_mask[y[0].unique()] = False
                z = data.get(AtomicDataDict.PER_ATOM_ENERGY_KEY).clone()
                z[z_mask] = torch.nan
            max_atoms_correction += self.max_atoms_correction_step
        del x

        if max_atoms_correction > 0:
            data[AtomicDataDict.EDGE_INDEX_KEY] = y
            data[AtomicDataDict.EDGE_CELL_SHIFT_KEY] = data[AtomicDataDict.EDGE_CELL_SHIFT_KEY][batch_size_edge_filter]
            data[AtomicDataDict.BATCH_KEY] = data[AtomicDataDict.ORIG_BATCH_KEY][y[0].unique()]
            if z is not None and z_mask is not None:
                data[AtomicDataDict.PER_ATOM_ENERGY_KEY] = z
        
        # Remove all atoms that do not appear in edges and update edge indices
        edge_index = data[AtomicDataDict.EDGE_INDEX_KEY]

        edge_index_unique = edge_index.unique()
        data[AtomicDataDict.POSITIONS_KEY] = data[AtomicDataDict.POSITIONS_KEY][edge_index_unique]
        if AtomicDataDict.ATOMIC_NUMBERS_KEY in data:
            data[AtomicDataDict.ATOMIC_NUMBERS_KEY] = data[AtomicDataDict.ATOMIC_NUMBERS_KEY][edge_index_unique]
        if AtomicDataDict.ATOM_TYPE_KEY in data:
            data[AtomicDataDict.ATOM_TYPE_KEY] = data[AtomicDataDict.ATOM_TYPE_KEY][edge_index_unique]
        if AtomicDataDict.PER_ATOM_ENERGY_KEY in data:
            data[AtomicDataDict.PER_ATOM_ENERGY_KEY] = data[AtomicDataDict.PER_ATOM_ENERGY_KEY][edge_index_unique]

        last_idx = -1
        updated_edge_index = edge_index.clone()
        for idx in edge_index_unique:
            if idx > last_idx + 1:
                updated_edge_index[edge_index >= idx] -= idx - last_idx - 1
            last_idx = idx
        data[AtomicDataDict.EDGE_INDEX_KEY] = updated_edge_index
        del edge_index
        del edge_index_unique

        # Rescale data
        data_unscaled = data
        for layer in self.rescale_layers:
            # This means that self.model is RescaleOutputs
            # this will normalize the targets
            # in validation (eval mode), it does nothing
            # in train mode, if normalizes the targets
            data_unscaled = layer.unscale(data_unscaled)

        # Run model
        # We make a shallow copy of the input dict in case the model modifies it
        input_data = {
            k: v
            for k, v in data_unscaled.items()
            if k not in self._remove_from_model_input
        }
        out = self.model(input_data)
        del input_data

        # If we're in evaluation mode (i.e. validation), then
        # data_unscaled's target prop is unnormalized, and out's has been rescaled to be in the same units
        # If we're in training, data_unscaled's target prop has been normalized, and out's hasn't been touched, so they're both in normalized units
        # Note that either way all normalization was handled internally by RescaleOutput

        if not validation:
            # Actually do an optimization step, since we're training:
            loss, loss_contrib = self.loss(pred=out, ref=data_unscaled)
            # see https://pytorch.org/tutorials/recipes/recipes/tuning_guide.html#use-parameter-grad-none-instead-of-model-zero-grad-or-optimizer-zero-grad
            self.optim.zero_grad(set_to_none=True)
            loss.backward()

            # for p in self.model.parameters():
            #     while p.grad.abs().max() < 1e-7:
            #         p.grad = p.grad * 1e1

            # See https://stackoverflow.com/a/56069467
            # Has to happen after .backward() so there are grads to clip
            if self.max_gradient_norm < float("inf"):
                torch.nn.utils.clip_grad_norm_(
                    self.model.parameters(), self.max_gradient_norm
                )

            self.optim.step()

            if self.use_ema:
                self.ema.update()

            if self.lr_scheduler_name == "CosineAnnealingWarmRestarts":
                self.lr_sched.step(self.iepoch + self.ibatch / self.n_batches)

        with torch.no_grad():
            if validation:
                scaled_out = out
                _data_unscaled = data
                for layer in self.rescale_layers:
                    # loss function always needs to be in normalized unit
                    scaled_out = layer.unscale(scaled_out, force_process=True)
                    _data_unscaled = layer.unscale(_data_unscaled, force_process=True)
                loss, loss_contrib = self.loss(pred=scaled_out, ref=_data_unscaled)
            else:
                # If we are in training mode, we need to bring the prediction
                # into real units
                for layer in self.rescale_layers[::-1]:
                    out = layer.scale(out, force_process=True)

            # save metrics stats
            self.batch_losses = self.loss_stat(loss, loss_contrib)
            # in validation mode, data is in real units and the network scales
            # out to be in real units interally.
            # in training mode, data is still in real units, and we rescaled
            # out to be in real units above.
            self.batch_metrics = self.metrics(pred=out, ref=data)

    @property
    def stop_cond(self):
        """kill the training early"""

        if self.early_stopping_conds is not None and hasattr(self, "mae_dict"):
            early_stop, early_stop_args, debug_args = self.early_stopping_conds(
                self.mae_dict
            )
            if debug_args is not None:
                self.logger.debug(debug_args)
            if early_stop:
                self.stop_arg = early_stop_args
                return True

        if self.iepoch >= self.max_epochs:
            self.stop_arg = "max epochs"
            return True

        return False

    def reset_metrics(self):
        self.loss_stat.reset()
        self.loss_stat.to(self.torch_device)
        self.metrics.reset()
        self.metrics.to(self.torch_device)

    def epoch_step(self):
        self.model.prod(max(0, self.iepoch) % (self.prod_for + self.prod_every) < self.prod_every)

        dataloaders = {TRAIN: self.dl_train, VALIDATION: self.dl_val}
        categories = [TRAIN, VALIDATION] if self.iepoch >= 0 else [VALIDATION]
        dataloaders = [
            dataloaders[c] for c in categories
        ]  # get the right dataloaders for the catagories we actually run
        self.metrics_dict = {}
        self.loss_dict = {}

        for category, dataset in zip(categories, dataloaders):
            if category == VALIDATION and self.use_ema:
                cm = self.ema.average_parameters()
            else:
                cm = contextlib.nullcontext()

            with cm:
                self.reset_metrics()
                self.n_batches = len(dataset)
                for self.ibatch, batch in enumerate(dataset):
                    self.batch_step(
                        data=batch,
                        validation=(category == VALIDATION),
                    )
                    self.end_of_batch_log(batch_type=category)
                    for callback in self._end_of_batch_callbacks:
                        callback(self)
                self.metrics_dict[category] = self.metrics.current_result()
                self.loss_dict[category] = self.loss_stat.current_result()

                if category == TRAIN:
                    for callback in self._end_of_train_callbacks:
                        callback(self)

        self.iepoch += 1

        self.end_of_epoch_log()

        # if the iepoch for the past epoch was -1, it will now be 0
        # for -1 (report_init_validation: True) we aren't training, so it's wrong
        # to step the LR scheduler even if it will have no effect with this particular
        # scheduler at the beginning of training.
        if self.iepoch > 0 and self.lr_scheduler_name == "ReduceLROnPlateau":
            self.lr_sched.step(metrics=self.mae_dict[self.metrics_key])

        for callback in self._end_of_epoch_callbacks:
            callback(self)

    def end_of_batch_log(self, batch_type: str):
        """
        store all the loss/mae of each batch
        """

        mat_str = f"{self.iepoch+1:5d}, {self.ibatch+1:5d}"
        log_str = f"  {self.iepoch+1:5d} {self.ibatch+1:5d}"

        header = "epoch, batch"
        log_header = "# Epoch batch"

        # print and store loss value
        for name, value in self.batch_losses.items():
            mat_str += f", {value:16.5g}"
            header += f", {name}"
            log_str += f" {value:12.3g}"
            log_header += f" {name:>12.12}"

        # append details from metrics
        metrics, skip_keys = self.metrics.flatten_metrics(
            metrics=self.batch_metrics,
            type_names=self.dataset_train.datasets[0].type_mapper.type_names,
        )
        for key, value in metrics.items():

            mat_str += f", {value:16.5g}"
            header += f", {key}"
            if key not in skip_keys:
                log_str += f" {value:12.3g}"
                log_header += f" {key:>12.12}"

        batch_logger = logging.getLogger(self.batch_log[batch_type])

        if self.ibatch == 0:
            self.logger.info("")
            self.logger.info(f"{batch_type}")
            self.logger.info(log_header)
            init_step = -1 if self.report_init_validation else 0
            if (self.iepoch == init_step and batch_type == VALIDATION) or (
                self.iepoch == 0 and batch_type == TRAIN
            ):
                batch_logger.info(header)

        batch_logger.info(mat_str)
        if (self.ibatch + 1) % self.log_batch_freq == 0 or (
            self.ibatch + 1
        ) == self.n_batches:
            self.logger.info(log_str)

    def end_of_epoch_save(self):
        """
        save model and trainer details
        """
        with atomic_write_group():
            current_metrics = self.mae_dict[self.metrics_key]
            if current_metrics < self.best_metrics:
                self.best_metrics = current_metrics
                self.best_epoch = self.iepoch

                self.save_ema_model(self.best_model_path, blocking=False)

                self.logger.info(
                    f"! Best model {self.best_epoch:8d} {self.best_metrics:8.3f}"
                )

            if (self.iepoch + 1) % self.log_epoch_freq == 0:
                self.save(blocking=False)

            if (
                self.save_checkpoint_freq > 0
                and (self.iepoch + 1) % self.save_checkpoint_freq == 0
            ):
                ckpt_path = self.output.generate_file(f"ckpt{self.iepoch+1}.pth")
                self.save_model(ckpt_path, blocking=False)

            if (
                self.save_ema_checkpoint_freq > 0
                and (self.iepoch + 1) % self.save_ema_checkpoint_freq == 0
            ):
                ckpt_path = self.output.generate_file(f"ckpt_ema_{self.iepoch+1}.pth")
                self.save_ema_model(ckpt_path, blocking=False)

    def save_ema_model(self, path, blocking: bool = True):

        if self.use_ema:
            # If using EMA, store the EMA validation model
            # that gave us the good val metrics that made the model "best"
            # in the first place
            cm = self.ema.average_parameters()
        else:
            # otherwise, do nothing
            cm = contextlib.nullcontext()

        with cm:
            self.save_model(path, blocking=blocking)

    def save_model(self, path, blocking: bool = True):
        with atomic_write(path, blocking=blocking, binary=True) as write_to:
            torch.save(self.model.state_dict(), write_to)

    def init_log(self):
        if self.iepoch > 0:
            self.logger.info("! Restarting training ...")
        else:
            self.logger.info("! Starting training ...")

    def final_log(self):

        self.logger.info(f"! Stop training: {self.stop_arg}")
        wall = perf_counter() - self.wall
        self.cumulative_wall = wall + self.previous_cumulative_wall
        self.logger.info(f"Wall time: {wall}")
        self.logger.info(f"Cumulative wall time: {self.cumulative_wall}")

    def end_of_epoch_log(self):
        """
        log validation details at the end of each epoch
        """

        lr = self.optim.param_groups[0]["lr"]
        wall = perf_counter() - self.wall
        self.cumulative_wall = wall + self.previous_cumulative_wall
        self.mae_dict = dict(
            LR=lr,
            epoch=self.iepoch,
            wall=wall,
            cumulative_wall=self.cumulative_wall,
        )

        header = "epoch, wall, LR"

        categories = [TRAIN, VALIDATION] if self.iepoch > 0 else [VALIDATION]
        log_header = {}
        log_str = {}

        strings = ["Epoch", "wal", "LR"]
        mat_str = f"{self.iepoch:10d}, {wall:8.3f}, {lr:8.3g}"
        for cat in categories:
            log_header[cat] = "# "
            log_header[cat] += " ".join([f"{s:>8s}" for s in strings])
            log_str[cat] = f"{self.iepoch:10d} {wall:8.3f} {lr:8.3g}"

        for category in categories:

            met, skip_keys = self.metrics.flatten_metrics(
                metrics=self.metrics_dict[category],
                type_names=self.dataset_train.datasets[0].type_mapper.type_names,
            )

            # append details from loss
            for key, value in self.loss_dict[category].items():
                mat_str += f", {value:16.5g}"
                header += f",{category}_{key}"
                log_str[category] += f" {value:12.3g}"
                log_header[category] += f" {key:>12.12}"
                self.mae_dict[f"{category}_{key}"] = value

            # append details from metrics
            for key, value in met.items():
                mat_str += f", {value:12.3g}"
                header += f",{category}_{key}"
                if key not in skip_keys:
                    log_str[category] += f" {value:12.3g}"
                    log_header[category] += f" {key:>12.12}"
                self.mae_dict[f"{category}_{key}"] = value

        if self.iepoch == 0:
            self.init_epoch_logger.info(header)
            self.init_epoch_logger.info(mat_str)
        elif self.iepoch == 1:
            self.epoch_logger.info(header)

        if self.iepoch > 0:
            self.epoch_logger.info(mat_str)

        if self.iepoch > 0:
            self.logger.info("\n\n  Train      " + log_header[TRAIN])
            self.logger.info("! Train      " + log_str[TRAIN])
            self.logger.info("! Validation " + log_str[VALIDATION])
        else:
            self.logger.info("\n\n  Initialization     " + log_header[VALIDATION])
            self.logger.info("! Initial Validation " + log_str[VALIDATION])

        wall = perf_counter() - self.wall
        self.logger.info(f"Wall time: {wall}")

    def __del__(self):

        if not self._initialized:
            return

        logger = self.logger
        for hdl in logger.handlers:
            hdl.flush()
            hdl.close()
        logger.handlers = []

        for i in range(len(logger.handlers)):
            logger.handlers.pop()

    def set_dataset(
        self,
        dataset: ConcatDataset,
        validation_dataset: Optional[ConcatDataset] = None,
    ) -> None:
        """Set the dataset(s) used by this trainer.

        Training and validation datasets will be sampled from
        them in accordance with the trainer's parameters.

        If only one dataset is provided, the train and validation
        datasets will both be sampled from it. Otherwise, if
        `validation_dataset` is provided, it will be used.
        """

        if self.train_idcs is None or self.val_idcs is None:
            if self.n_train is None:
                self.n_train = [len(ds) for ds in dataset.datasets]
            if self.n_val is None:
                self.n_val = [len(ds) for ds in validation_dataset.datasets]
            self.train_idcs, self.val_idcs = [], []
            # Sample both from `dataset`:
            if validation_dataset is not None:
                for _validation_dataset, n_val in zip(validation_dataset.datasets, self.n_val):
                    total_n = len(_validation_dataset)
                    if n_val > total_n:
                        raise ValueError(
                            "too little data for validation. please reduce n_val"
                        )
                    if self.train_val_split == "random":
                        idcs = torch.randperm(total_n, generator=self.dataset_rng)
                    elif self.train_val_split == "sequential":
                        idcs = torch.arange(total_n)
                    else:
                        raise NotImplementedError(
                            f"splitting mode {self.train_val_split} not implemented"
                        )
                    self.val_idcs.append(idcs[:n_val])

            # If validation_dataset is None, Sample both from `dataset`
            for _index, (_dataset, n_train) in enumerate(zip(dataset.datasets, self.n_train)):
                total_n = len(_dataset)

                if n_train > total_n:
                    raise ValueError(
                        f"too little data for training. please reduce n_train. n_train: {n_train} total: {total_n}"
                    )

                if self.train_val_split == "random":
                    idcs = torch.randperm(total_n, generator=self.dataset_rng)
                elif self.train_val_split == "sequential":
                    idcs = torch.arange(total_n)
                else:
                    raise NotImplementedError(
                        f"splitting mode {self.train_val_split} not implemented"
                    )

<<<<<<< HEAD
                self.train_idcs.append(idcs[: n_train])
                if validation_dataset is None:
                    assert len(self.n_train) == len(self.n_val)
                    n_val = self.n_val[_index]
                    if (n_train + n_val) > total_n:
                        raise ValueError(
                            f"too little data for training and validation. please reduce n_train and n_val. n_train: {n_train} n_val: {n_val} total: {total_n}"
                        )
                    self.val_idcs.append(idcs[n_train : n_train + n_val])
=======
                self.train_idcs = idcs[: self.n_train]
                self.val_idcs = idcs[self.n_train : self.n_train + self.n_val]
            else:
                if self.n_train > len(dataset):
                    raise ValueError("Not enough data in dataset for requested n_train")
                if self.n_val > len(validation_dataset):
                    raise ValueError(
                        "Not enough data in validation dataset for requested n_val"
                    )
                if self.train_val_split == "random":
                    self.train_idcs = torch.randperm(
                        len(dataset), generator=self.dataset_rng
                    )[: self.n_train]
                    self.val_idcs = torch.randperm(
                        len(validation_dataset), generator=self.dataset_rng
                    )[: self.n_val]
                elif self.train_val_split == "sequential":
                    self.train_idcs = torch.arange(self.n_train)
                    self.val_idcs = torch.arange(self.n_val)
                else:
                    raise NotImplementedError(
                        f"splitting mode {self.train_val_split} not implemented"
                    )

>>>>>>> c56f48fc
        if validation_dataset is None:
            validation_dataset = dataset
        
        assert len(self.n_train) == len(dataset.datasets)
        assert len(self.n_val) == len(validation_dataset.datasets)

        # torch_geometric datasets inherantly support subsets using `index_select`
        indexed_datasets_train = []
        for _dataset, train_idcs in zip(dataset.datasets, self.train_idcs):
            indexed_datasets_train.append(_dataset.index_select(train_idcs))
        self.dataset_train = ConcatDataset(indexed_datasets_train)
        
        indexed_datasets_val = []
        for _dataset, val_idcs in zip(validation_dataset.datasets, self.val_idcs):
            indexed_datasets_val.append(_dataset.index_select(val_idcs))
        self.dataset_val = ConcatDataset(indexed_datasets_val)

        # based on recommendations from
        # https://pytorch.org/tutorials/recipes/recipes/tuning_guide.html#enable-async-data-loading-and-augmentation
        dl_kwargs = dict(
            exclude_keys=self.exclude_keys,
            num_workers=self.dataloader_num_workers,
            # keep stuff around in memory
            persistent_workers=(
                self.dataloader_num_workers > 0 and self.max_epochs > 1
            ),
            # PyTorch recommends this for GPU since it makes copies much faster
            pin_memory=(self.torch_device != torch.device("cpu")),
            # avoid getting stuck
            timeout=(10 if self.dataloader_num_workers > 0 else 0),
            # use the right randomness
            generator=self.dataset_rng,
        )
        self.dl_train = DataLoader(
            dataset=self.dataset_train,
            shuffle=self.shuffle,  # training should shuffle
            batch_size=self.batch_size,
            **dl_kwargs,
        )
        # validation, on the other hand, shouldn't shuffle
        # we still pass the generator just to be safe
        self.dl_val = DataLoader(
            dataset=self.dataset_val,
            batch_size=self.validation_batch_size,
            **dl_kwargs,
        )<|MERGE_RESOLUTION|>--- conflicted
+++ resolved
@@ -1280,7 +1280,6 @@
                         f"splitting mode {self.train_val_split} not implemented"
                     )
 
-<<<<<<< HEAD
                 self.train_idcs.append(idcs[: n_train])
                 if validation_dataset is None:
                     assert len(self.n_train) == len(self.n_val)
@@ -1290,32 +1289,6 @@
                             f"too little data for training and validation. please reduce n_train and n_val. n_train: {n_train} n_val: {n_val} total: {total_n}"
                         )
                     self.val_idcs.append(idcs[n_train : n_train + n_val])
-=======
-                self.train_idcs = idcs[: self.n_train]
-                self.val_idcs = idcs[self.n_train : self.n_train + self.n_val]
-            else:
-                if self.n_train > len(dataset):
-                    raise ValueError("Not enough data in dataset for requested n_train")
-                if self.n_val > len(validation_dataset):
-                    raise ValueError(
-                        "Not enough data in validation dataset for requested n_val"
-                    )
-                if self.train_val_split == "random":
-                    self.train_idcs = torch.randperm(
-                        len(dataset), generator=self.dataset_rng
-                    )[: self.n_train]
-                    self.val_idcs = torch.randperm(
-                        len(validation_dataset), generator=self.dataset_rng
-                    )[: self.n_val]
-                elif self.train_val_split == "sequential":
-                    self.train_idcs = torch.arange(self.n_train)
-                    self.val_idcs = torch.arange(self.n_val)
-                else:
-                    raise NotImplementedError(
-                        f"splitting mode {self.train_val_split} not implemented"
-                    )
-
->>>>>>> c56f48fc
         if validation_dataset is None:
             validation_dataset = dataset
         
