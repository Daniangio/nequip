from typing import Union

from nequip.data import AtomicDataDict
from torch_runstats import RunningStats, Reduction

from ._loss import find_loss_function
from ._key import ABBREV

metrics_to_reduction = {"mae": Reduction.MEAN, "rmse": Reduction.RMS}


class Metrics:
    """Only scalar errors are supported atm."""

    def __init__(
        self,
        components: Union[list, tuple],
    ):

        self.running_stats = {}
        self.per_species = {}
        self.funcs = {}
        for component in components:

            # parse the input list
            reduction = "mae"
            params = {}

            if isinstance(component, str):
                key = component
            elif len(component) == 1:
                key = component[0]
            elif len(component) == 2:
                key, reduction = component
            elif len(component) == 3:
                key, reduction, params = component
            else:
                raise ValueError(
                    f"tuple should have a max length of 3 but {len(component)} is given"
                )

            functional = params.pop("functional", "L1Loss")

            # default is to flatten the array
            per_species = params.pop("PerSpecies", False)
            dim = params.pop("dim", tuple())

            if key not in self.running_stats:
                self.running_stats[key] = {}
                self.per_species[key] = {}
                self.funcs[key] = find_loss_function(functional, {})

            self.running_stats[key][reduction] = RunningStats(
                dim=dim,
                reduction=metrics_to_reduction.get(reduction, reduction),
                **params,
            )
            self.per_species[key][reduction] = per_species

    def __call__(self, pred: dict, ref: dict):

        metrics = {}
        for key, func in self.funcs.items():
            error = func(
                pred=pred,
                ref=ref,
                key=key,
                atomic_weight_on=False,
                mean=False,
            )

            for reduction, stat in self.running_stats[key].items():

                params = {}
                if self.per_species[key][reduction]:
                    params = {"accumulate_by": ref[AtomicDataDict.SPECIES_INDEX_KEY]}

                if stat._dim == ():
                    metrics[(key, reduction)] = stat.accumulate_batch(
                        error.flatten(), **params
                    )
                else:
                    metrics[(key, reduction)] = stat.accumulate_batch(error, **params)

        return metrics

    def reset(self):
        for stats in self.running_stats.values():
            for stat in stats.values():
                stat.reset()

    def current_result(self):

        metrics = {}
        for key, stats in self.running_stats.items():
            for reduction, stat in stats.items():
                if stat._dim == tuple() or stat._dim == (1,):
                    metrics[(key, reduction)] = stat.current_result().item()
                else:
                    metrics[(key, reduction)] = stat.current_result()
        return metrics

    def flatten_metrics(self, metrics, allowed_species=None):

        flat_dict = {}
        skip_keys = []
        for k, value in metrics.items():

            key, reduction = k
            short_name = ABBREV.get(key, key)

            item_name = f"{short_name}_{reduction}"

            stat = self.running_stats[key][reduction]
            per_species = self.per_species[key][reduction]
            if per_species:

                element_names = (
                    list(range(value.shape[0]))
                    if allowed_species is None
                    else list(allowed_species.keys())
                )

                if stat._dim == tuple():
                    for id_ele, v in enumerate(value):
                        flat_dict[f"{element_name[id_ele]}_{item_name}"] = v

                    flat_dict[f"all_{item_name}"] = value.mean().item()
                else:
                    for id_ele, vec in enumerate(value):
                        ele = element_names[id_ele]
                        for idx, v in enumerate(vec):
                            name = f"{ele}_{item_name}_{idx}"
                            flat_dict[name] = v
                            skip_keys.append(name)

            else:
                if stat._dim == tuple():
                    # a scalar
                    flat_dict[item_name] = value
                else:
                    # a vector
<<<<<<< HEAD
                    for idx, v in enumerate(value):
                        flat_dict[f"{item_name}_{idx}"] = v
        return flat_dict, skip_keys
=======
                    for idx, v in enumerate(value.item()):
                        flat_dict["{item_name}_{idx}"] = v
        return flat_dict
>>>>>>> 57b2c87c
<|MERGE_RESOLUTION|>--- conflicted
+++ resolved
@@ -140,12 +140,6 @@
                     flat_dict[item_name] = value
                 else:
                     # a vector
-<<<<<<< HEAD
                     for idx, v in enumerate(value):
                         flat_dict[f"{item_name}_{idx}"] = v
-        return flat_dict, skip_keys
-=======
-                    for idx, v in enumerate(value.item()):
-                        flat_dict["{item_name}_{idx}"] = v
-        return flat_dict
->>>>>>> 57b2c87c
+        return flat_dict, skip_keys